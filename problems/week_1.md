--- conflicted
+++ resolved
@@ -51,9 +51,6 @@
 ```
 *Note:* You cannot use any built-in array or string methods!
 
-<<<<<<< HEAD
------
-
 Solution
 
 ```javascript
@@ -77,14 +74,11 @@
 
 ```
 
-
-
 ##Problem 3: Stacks and Queues
 
 How would you store a List of people who were waiting in line?
 
 > You should use a Queue, because a stack is a very first-in-last-out datastructure, which would mean the first person in line would get in last. A queue is a first-in-first-out structure, which means you get priority if you get there first.
-
 
 
 ###Problem 4: Number Property
@@ -104,9 +98,6 @@
 ```
 
 
-
-
-=======
 ```
 var reverse = function(input) {
   var reversedString =  "";
@@ -115,13 +106,4 @@
   }
   return reversedString;
 }
-```
-
-##Problem 3: Stacks and Queues
-How would you store a List of people who were waiting in line?
-
-
-```
-A Queue! 
-```
->>>>>>> 32192680
+```